#
# -*- coding: utf-8 -*-
#
# Copyright (c) 2007 Jared Crapo
#
# Permission is hereby granted, free of charge, to any person obtaining a copy
# of this software and associated documentation files (the "Software"), to deal
# in the Software without restriction, including without limitation the rights
# to use, copy, modify, merge, publish, distribute, sublicense, and/or sell
# copies of the Software, and to permit persons to whom the Software is
# furnished to do so, subject to the following conditions:
#
# The above copyright notice and this permission notice shall be included in
# all copies or substantial portions of the Software.
#
# THE SOFTWARE IS PROVIDED "AS IS", WITHOUT WARRANTY OF ANY KIND, EXPRESS OR
# IMPLIED, INCLUDING BUT NOT LIMITED TO THE WARRANTIES OF MERCHANTABILITY,
# FITNESS FOR A PARTICULAR PURPOSE AND NONINFRINGEMENT. IN NO EVENT SHALL THE
# AUTHORS OR COPYRIGHT HOLDERS BE LIABLE FOR ANY CLAIM, DAMAGES OR OTHER
# LIABILITY, WHETHER IN AN ACTION OF CONTRACT, TORT OR OTHERWISE, ARISING FROM,
# OUT OF OR IN CONNECTION WITH THE SOFTWARE OR THE USE OR OTHER DEALINGS IN
# THE SOFTWARE.
#
# pylint: disable=protected-access, missing-function-docstring, too-many-lines
# pylint: disable=missing-module-docstring, unused-variable, redefined-outer-name

import importlib.resources as importlib_resources

try:
    _ = importlib_resources.files
except AttributeError:  # pragma: nocover
    # python < 3.8 doesn't have .files in the standard library importlib.resources
    # we'll go get the one from pypi, which has it
    # pylint: disable=import-error
    import importlib_resources  # type: ignore

import pathlib
import textwrap
from unittest import mock
import uuid

import pytest

import tomcatmanager as tm


###
#
# helper functions and fixtures
#
###
def assert_connected_to(itm, url, capsys):
    itm.onecmd_plus_hooks("which")
    out, _ = capsys.readouterr()
    assert itm.exit_code == itm.EXIT_SUCCESS
    assert url in out


###
#
# test usage and help
#
###

#
# all of these comands should generate a usage message
USAGE_COMMANDS = [
    "config",
    "connect",
    "deploy",
    "deploy unknown",
    "deploy local",
    "deploy server",
    "deploy context",
    "deploy local /tmp/warfile.war",
    "deploy server /tmp/warfile.war",
    "deploy context /tmp/contextfile.xml",
    "redeploy",
    "redeploy unknown",
    "redeploy unknown unknown",
    "redeploy local",
    "redeploy server",
    "redeploy context",
    "redeploy local /tmp/warfile.war",
    "redeploy server /tmp/warfile.war",
    "redeploy context /tmp/contextfile.xml",
    "start",
    "stop",
    "reload",
    "restart",
    "sessions",
    "theme",
    "theme invalid",
    "expire",
    "expire /tmp/somepath",
]


@pytest.mark.parametrize("command", USAGE_COMMANDS)
def test_command_usage(itm, command):
    # we need to be connected for these to generate the proper messages
    itm.exit_code = itm.EXIT_ERROR
    itm.onecmd_plus_hooks(command)
    assert itm.exit_code == itm.EXIT_USAGE


HELP_COMMANDS = [
    "config",
    "settings",
    "theme",
    "connect",
    "which",
    "disconnect",
    "deploy",
    "redeploy",
    "undeploy",
    "start",
    "stop",
    "reload",
    "restart",
    "sessions",
    "expire",
    "list",
    "serverinfo",
    "status",
    "vminfo",
    "sslconnectorciphers",
    "sslconnectorcerts",
    "sslconnectortrustedcerts",
    "sslreload",
    "threaddump",
    "resources",
    "findleakers",
    "version",
    "license",
]


# exit_code omitted because it doesn't respond
# to -h or --help
@pytest.mark.parametrize("command", HELP_COMMANDS)
def test_command_help(itm_nc, command):
    # help should work without us being connected to a server
    itm_nc.exit_code = itm_nc.EXIT_ERROR
    itm_nc.onecmd_plus_hooks(f"{command} -h")
    assert itm_nc.exit_code == itm_nc.EXIT_USAGE

    itm_nc.exit_code = itm_nc.EXIT_ERROR
    itm_nc.onecmd_plus_hooks(f"{command} --help")
    assert itm_nc.exit_code == itm_nc.EXIT_USAGE


# copy the list
HELP_ARGPARSERS = list(HELP_COMMANDS)
# there is an argparser for exit_code, but it's only used
# to generate the help
HELP_ARGPARSERS.append("exit_code")
# remove subcommand argparsers from this list, they will be
# tested separately below
HELP_ARGPARSERS.remove("deploy")
HELP_ARGPARSERS.remove("redeploy")
HELP_ARGPARSERS.remove("theme")


@pytest.mark.parametrize("command", HELP_ARGPARSERS)
def test_help_matches_argparser(itm_nc, command, capsys):
    cmdline = f"help {command}"
    itm_nc.onecmd_plus_hooks(cmdline)
    out, _ = capsys.readouterr()
    parser_func = getattr(itm_nc, f"{command}_parser")
    assert out.strip() == parser_func.format_help().strip()
    assert itm_nc.exit_code == itm_nc.EXIT_SUCCESS


def test_help_set(itm_nc, capsys):
    # set gets it's own testing mechanism because it doesn't use argparser
    # it needs to preserve quotes and such so toml parsing works as expected
    cmdline = "help set"
    itm_nc.onecmd_plus_hooks(cmdline)
    out, _ = capsys.readouterr()
    assert "change a program setting" in out
    assert itm_nc.exit_code == itm_nc.EXIT_SUCCESS


DEPLOY_USAGE_COMMANDS = [
    "help deploy",
    "help deploy invalid",
    "help deploy invalid invalid",
    "help redeploy",
    "help redeploy invalid",
    "help redeploy invalid invalid",
]


@pytest.mark.parametrize("command", DEPLOY_USAGE_COMMANDS)
def test_help_deploy(itm_nc, command, capsys):
    itm_nc.onecmd_plus_hooks(command)
    out, _ = capsys.readouterr()
    assert "deployment_method" in out
    assert "local" in out
    assert "server" in out
    assert "context" in out
    assert itm_nc.exit_code == itm_nc.EXIT_SUCCESS


def test_help_deploy_local(itm_nc, capsys):
    cmdline = "help deploy local"
    itm_nc.onecmd_plus_hooks(cmdline)
    out, _ = capsys.readouterr()
    assert "local file system" in out
    assert "warfile" in out
    assert itm_nc.exit_code == itm_nc.EXIT_SUCCESS


def test_help_deploy_server(itm_nc, capsys):
    cmdline = "help deploy server"
    itm_nc.onecmd_plus_hooks(cmdline)
    out, _ = capsys.readouterr()
    assert "server file system" in out
    assert "warfile" in out
    assert itm_nc.exit_code == itm_nc.EXIT_SUCCESS


def test_help_deploy_context(itm_nc, capsys):
    cmdline = "help deploy context"
    itm_nc.onecmd_plus_hooks(cmdline)
    out, _ = capsys.readouterr()
    assert "server file system" in out
    assert "warfile" in out
    assert "contextfile" in out
    assert itm_nc.exit_code == itm_nc.EXIT_SUCCESS


THEME_USAGE_COMMANDS = [
    "help theme",
    "help theme invalid",
    "help theme invalid invalid",
]


@pytest.mark.parametrize("command", THEME_USAGE_COMMANDS)
def test_help_theme(itm_nc, command, capsys):
    itm_nc.onecmd_plus_hooks(command)
    out, _ = capsys.readouterr()
    assert "action" in out
    assert "list" in out
    assert "create" in out
    assert "dir" in out
    assert itm_nc.exit_code == itm_nc.EXIT_SUCCESS


def test_help_theme_list(itm_nc, capsys):
    cmdline = "help theme list"
    itm_nc.onecmd_plus_hooks(cmdline)
    out, _ = capsys.readouterr()
    assert "list all themes" in out
    assert itm_nc.exit_code == itm_nc.EXIT_SUCCESS


def test_help_theme_clone(itm_nc, capsys):
    cmdline = "help theme clone"
    itm_nc.onecmd_plus_hooks(cmdline)
    out, _ = capsys.readouterr()
    assert "clone a theme" in out
    assert "name" in out
    assert "new_name" in out
    assert itm_nc.exit_code == itm_nc.EXIT_SUCCESS


def test_help_theme_edit(itm_nc, capsys):
    cmdline = "help theme edit"
    itm_nc.onecmd_plus_hooks(cmdline)
    out, _ = capsys.readouterr()
    assert "edit a user theme" in out
    assert "name" in out
    assert itm_nc.exit_code == itm_nc.EXIT_SUCCESS


def test_help_theme_create(itm_nc, capsys):
    cmdline = "help theme create"
    itm_nc.onecmd_plus_hooks(cmdline)
    out, _ = capsys.readouterr()
    assert "create a new user theme" in out
    assert "name" in out
    assert itm_nc.exit_code == itm_nc.EXIT_SUCCESS


def test_help_theme_delete(itm_nc, capsys):
    cmdline = "help theme delete"
    itm_nc.onecmd_plus_hooks(cmdline)
    out, _ = capsys.readouterr()
    assert "delete a user theme" in out
    assert "name" in out
    assert "--force" in out
    assert itm_nc.exit_code == itm_nc.EXIT_SUCCESS


def test_help_theme_dir(itm_nc, capsys):
    cmdline = "help theme dir"
    itm_nc.onecmd_plus_hooks(cmdline)
    out, _ = capsys.readouterr()
    assert "theme directory" in out
    assert itm_nc.exit_code == itm_nc.EXIT_SUCCESS


def test_help(itm_nc, capsys):
    cmdline = "help"
    itm_nc.onecmd_plus_hooks(cmdline)
    out, _ = capsys.readouterr()
    assert "Connecting to a Tomcat server" in out
    assert "Managing applications" in out
    assert "Server information" in out
    assert "Settings, configuration, and tools" in out
    assert itm_nc.exit_code == itm_nc.EXIT_SUCCESS


def test_help_invalid(itm_nc, capsys):
    cmdline = "help invalidcommand"
    itm_nc.onecmd_plus_hooks(cmdline)
    _, err = capsys.readouterr()
    assert err
    assert itm_nc.exit_code == itm_nc.EXIT_ERROR


###
#
# test config and settings
#
###
BOOLEANS = [
    ("1", True),
    ("0", False),
    ("y", True),
    ("Y", True),
    ("yes", True),
    ("Yes", True),
    ("YES", True),
    ("n", False),
    ("N", False),
    ("no", False),
    ("No", False),
    ("NO", False),
    ("on", True),
    ("On", True),
    ("ON", True),
    ("off", False),
    ("Off", False),
    ("OFF", False),
    ("t", True),
    ("true", True),
    ("True", True),
    ("TRUE", True),
    ("f", False),
    ("false", False),
    ("False", False),
    ("FALSE", False),
    (True, True),
    (False, False),
]


@pytest.mark.parametrize("param, value", BOOLEANS)
def test_convert_to_boolean_valid(itm_nc, param, value):
    assert itm_nc.convert_to_boolean(param) == value


NOT_BOOLEANS = [
    None,
    "",
    10,
    "ace",
]


@pytest.mark.parametrize("param", NOT_BOOLEANS)
def test_convert_to_boolean_invalid(itm_nc, param):
    with pytest.raises(ValueError):
        itm_nc.convert_to_boolean(param)


LITERALS = [
    ("fred", "fred"),
    ("fred ", "'fred '"),
    ("can't ", '"can\'t "'),
    ('b"d', "'b\"d'"),
    ("b'|\"d", "'b\\'|\"d'"),
]


@pytest.mark.parametrize("param, value", LITERALS)
def test_pythonize(param, value):
    itm = tm.InteractiveTomcatManager()
    assert itm._pythonize(param) == value


def test_appdirs():
    itm = tm.InteractiveTomcatManager()
    assert itm.appdirs


def test_config_file_property():
    itm = tm.InteractiveTomcatManager()
    # don't care where it is, just care that there is one
    assert itm.config_file
    # if appdirs doesn't exist, config_file shouldn't either
    itm.appdirs = None
    assert not itm.config_file


def test_config_file_old_property():
    itm = tm.InteractiveTomcatManager()
    # don't care where it is, just care that there is one
    assert itm.config_file_old
    # if appdirs doesn't exist, config_file shouldn't either
    itm.appdirs = None
    assert not itm.config_file_old


def test_history_file_property():
    itm = tm.InteractiveTomcatManager()
    # don't care where it is, just care that there is one
    assert itm.history_file
    # if appdirs doesn't exist, config_file shouldn't either
    itm.appdirs = None
    assert not itm.history_file


def test_config_edit(itm_nc, mocker):
    itm_nc.editor = "fooedit"
    mock_os_system = mocker.patch("os.system")
    itm_nc.onecmd_plus_hooks("config edit")
    assert mock_os_system.call_count == 1
    assert itm_nc.exit_code == itm_nc.EXIT_SUCCESS


def test_config_edit_no_editor(itm_nc, capsys):
    itm_nc.editor = None
    itm_nc.onecmd_plus_hooks("config edit")
    out, err = capsys.readouterr()
    assert itm_nc.exit_code == itm_nc.EXIT_ERROR
    assert not out
    assert err.startswith("no editor: ")


def test_config_invalid_action(itm_nc, capsys):
    itm_nc.onecmd_plus_hooks("config bogus")
    out, err = capsys.readouterr()
    assert itm_nc.exit_code == itm_nc.EXIT_USAGE
    assert not out
    assert err.startswith("usage: ")


def test_config_file_command(itm_nc, mocker, capsys):
    fname = pathlib.Path("/tmp/someconfig.ini")
    config_file = mocker.patch(
        "tomcatmanager.InteractiveTomcatManager.config_file",
        new_callable=mock.PropertyMock,
    )
    config_file.return_value = str(fname)

    itm_nc.onecmd_plus_hooks("config file")
    out, _ = capsys.readouterr()
    assert out == f"{str(fname)}\n"
    assert itm_nc.exit_code == itm_nc.EXIT_SUCCESS


def test_config_convert_no_config(itm_nc, tmp_path, mocker, capsys):
    # verify conversion behavior when neither ini nor toml config files exist
    inifile = tmp_path / "tomcat-manager.ini"
    tomlfile = tmp_path / "tomcat-manager.toml"

    config_file = mocker.patch(
        "tomcatmanager.InteractiveTomcatManager.config_file",
        new_callable=mock.PropertyMock,
    )
    config_file.return_value = tomlfile

    config_file = mocker.patch(
        "tomcatmanager.InteractiveTomcatManager.config_file_old",
        new_callable=mock.PropertyMock,
    )
    config_file.return_value = inifile

    itm_nc.onecmd_plus_hooks("config convert")
    _, err = capsys.readouterr()

    assert "old configuration file does not exist: nothing to convert" in err
    assert itm_nc.exit_code == itm_nc.EXIT_ERROR


def test_config_convert(itm_nc, tmp_path, mocker, capsys):
    iniconfig = """#
[settings]
prompt='tm> '
debug=True
echo=False
timing=false
timeout=20.0
editor=/usr/local/bin/zile

[server1]
url=https://www.example1.com
user=someuser
password=somepassword

[server2]
url = https://www.example2.com/some/path/to/tomcat
cert = ~/certs/my.cert
key = ~/keys/mykey
verify = False
"""
    tomlconfig = """[settings]
prompt = "tm> "
debug = true
echo = false
timing = false
timeout = 20.0
editor = "/usr/local/bin/zile"

[server1]
url = "https://www.example1.com"
user = "someuser"
password = "somepassword"

[server2]
url = "https://www.example2.com/some/path/to/tomcat"
cert = "~/certs/my.cert"
key = "~/keys/mykey"
verify = false
"""
    inifile = tmp_path / "tomcat-manager.ini"
    tomlfile = tmp_path / "tomcat-manager.toml"

    config_file = mocker.patch(
        "tomcatmanager.InteractiveTomcatManager.config_file",
        new_callable=mock.PropertyMock,
    )
    config_file.return_value = tomlfile

    config_file = mocker.patch(
        "tomcatmanager.InteractiveTomcatManager.config_file_old",
        new_callable=mock.PropertyMock,
    )
    config_file.return_value = inifile

    with open(inifile, "w", encoding="utf-8") as iniobj:
        iniobj.write(iniconfig)

    itm_nc.onecmd_plus_hooks("config convert")
    _, err = capsys.readouterr()

    assert "converting old configuration file to new format" in err
    assert "reloading configuration" in err
    assert itm_nc.exit_code == itm_nc.EXIT_SUCCESS

    with open(tomlfile, "r", encoding="utf-8") as tomlobj:
        test_tomlconfig = tomlobj.read()
        assert test_tomlconfig == tomlconfig


def test_config_convert_invalid_setting(itm_nc, tmp_path, mocker, capsys):
    iniconfig = """#
[settings]
prompt='tm> '
debug=True
timeout=20.0
editor=/usr/local/bin/zile
invalidsetting=this should break

[server1]
url=https://www.example1.com
user=someuser
password=somepassword

[server2]
url = https://www.example2.com/some/path/to/tomcat
cert = ~/certs/my.cert
key = ~/keys/mykey
verify = False
"""
    inifile = tmp_path / "tomcat-manager.ini"
    tomlfile = tmp_path / "tomcat-manager.toml"

    config_file = mocker.patch(
        "tomcatmanager.InteractiveTomcatManager.config_file",
        new_callable=mock.PropertyMock,
    )
    config_file.return_value = tomlfile

    config_file = mocker.patch(
        "tomcatmanager.InteractiveTomcatManager.config_file_old",
        new_callable=mock.PropertyMock,
    )
    config_file.return_value = inifile

    with open(inifile, "w", encoding="utf-8") as iniobj:
        iniobj.write(iniconfig)

    itm_nc.onecmd_plus_hooks("config convert")
    _, err = capsys.readouterr()

    assert "converting old configuration file to new format" in err
    assert "conversion failed" in err
    assert itm_nc.exit_code == itm_nc.EXIT_ERROR


def test_config_convert_both_exist(itm_nc, tmp_path, mocker, capsys):
    inifile = tmp_path / "tomcat-manager.ini"
    inifile.touch()
    tomlfile = tmp_path / "tomcat-manager.toml"
    tomlfile.touch()

    config_file = mocker.patch(
        "tomcatmanager.InteractiveTomcatManager.config_file",
        new_callable=mock.PropertyMock,
    )
    config_file.return_value = tomlfile

    config_file = mocker.patch(
        "tomcatmanager.InteractiveTomcatManager.config_file_old",
        new_callable=mock.PropertyMock,
    )
    config_file.return_value = inifile

    itm_nc.onecmd_plus_hooks("config convert")
    _, err = capsys.readouterr()

    assert "configuration file exists: cowardly refusing to overwrite it" in err
    assert itm_nc.exit_code == itm_nc.EXIT_ERROR


def test_load_config(itm_with_config):
    prompt = str(uuid.uuid1())
    config_string = f"""
        [settings]
        prompt = "{prompt}"
        """
    itm = itm_with_config(config_string)
    assert itm.prompt == prompt


def test_load_config_file_not_found():
    with mock.patch("builtins.open", mock.mock_open()) as mocked_open:
        mocked_open.side_effect = FileNotFoundError()
        itm = tm.InteractiveTomcatManager()
        assert len(itm.config.keys()) == 0


def test_noload_config(capsys):
    # check the status message for skipping the load of the config file
    itm = tm.InteractiveTomcatManager(loadconfig=False)
    # we need some command to run, it doesn't matter what it is
    itm.onecmd_plus_hooks("version")
    _, err = capsys.readouterr()
    assert "skipping load of configuration file" in err


def test_load_config_bogus_setting(itm_with_config):
    config_string = """
        [settings]
        bogus = true
        """
    # this shouldn't throw any exceptions
    _ = itm_with_config(config_string)


def test_load_config_not_boolean(itm_nc, itm_with_config):
    config_string = """
        [settings]
        echo = "not a boolean"
        """
    # this shouldn't throw any exceptions
    itm = itm_with_config(config_string)
    # make sure echo didn't change
    assert itm.echo == itm_nc.echo


def test_load_config_echo_false(itm_with_config):
    config_string = """
        [settings]
        echo = false
        """
    # this shouldn't throw any exceptions
    itm = itm_with_config(config_string)
    assert itm.echo is False


def test_load_config_echo_true(itm_with_config):
    config_string = """
        [settings]
        echo = true
        """
    # this shouldn't throw any exceptions
    itm = itm_with_config(config_string)
    # make sure the echo setting is the same
    # as when we don't load a config file
    assert itm.echo is True


def test_load_config_not_integer(itm_nc, itm_with_config):
    config_string = """
        [settings]
        timeout = "notaninteger"
        """
    # this shouldn't throw any exceptions
    itm = itm_with_config(config_string)
    # make sure the timeout setting is the same
    # as when we don't load a config file
    assert itm.timeout == itm_nc.timeout


def test_load_config_syntax_error(itm_nc, itm_with_config, capsys):
    config_string = """
        [settings]
        prompt = "tm>
        """
    itm = itm_with_config(config_string)
    _, err = capsys.readouterr()
    assert "error loading configuration file" in err
    # make sure that loading the broken configuration file didn't
    # change the prompt
    assert itm.prompt == itm_nc.prompt


def test_show_invalid(itm_nc, capsys):
    # make sure that the show command, which we have overridden, doesn't
    # do the thing that it does by default in cmd2.Cmd
    itm_nc.onecmd_plus_hooks("show")
    out, err = capsys.readouterr()
    assert itm_nc.exit_code == itm_nc.EXIT_COMMAND_NOT_FOUND
    assert not out
    assert "unknown command: show" in err


def test_settings_noargs(itm_nc, capsys):
    itm_nc.onecmd_plus_hooks("settings")
    out, _ = capsys.readouterr()
    # make sure there is a line for each setting
    assert len(out.splitlines()) == len(itm_nc.settables)
    # check the first setting is "debug", they are sorted in
    # alphabetical order, so this one should come out first
    assert out.splitlines()[0].split("=")[0].strip() == "debug"
    assert itm_nc.exit_code == itm_nc.EXIT_SUCCESS


def test_settings_valid_setting(itm_nc, capsys):
    itm_nc.onecmd_plus_hooks("settings prompt")
    out, _ = capsys.readouterr()
    assert out.startswith(f'prompt = "{itm_nc.prompt}" ')
    assert itm_nc.exit_code == itm_nc.EXIT_SUCCESS


def test_settings_invalid_setting(itm_nc, capsys):
    itm_nc.onecmd_plus_hooks("settings bogus")
    out, err = capsys.readouterr()
    assert not out
    assert err == "unknown setting: 'bogus'\n"
    assert itm_nc.exit_code == itm_nc.EXIT_ERROR


def test_set_noargs(itm_nc, capsys):
    itm_nc.onecmd_plus_hooks("set")
    out, _ = capsys.readouterr()
    # make sure there is a line for each setting
    assert len(out.splitlines()) == len(itm_nc.settables)
    # check the first setting is "debug", they are sorted in
    # alphabetical order, so this one should come out first
    assert out.splitlines()[0].split("=")[0].strip() == "debug"
    assert itm_nc.exit_code == itm_nc.EXIT_SUCCESS


def test_set_help(itm_nc, capsys):
    itm_nc.onecmd_plus_hooks("set -h")
    out, _ = capsys.readouterr()
    assert "change a program setting" in out
    assert itm_nc.exit_code == itm_nc.EXIT_SUCCESS


def test_set_string(itm_nc):
    prompt = str(uuid.uuid1())
    itm_nc.onecmd_plus_hooks(f"set prompt = '{prompt}'")
    assert itm_nc.prompt == prompt
    assert itm_nc.exit_code == itm_nc.EXIT_SUCCESS


def test_set_mismatched_quotes(itm_nc, capsys):
    itm_nc.onecmd_plus_hooks("set prompt = notquoted")
    _, err = capsys.readouterr()
    assert "invalid syntax" in err
    assert itm_nc.exit_code == itm_nc.EXIT_ERROR


def test_set_quiet_to_string_nodebug(itm_nc, capsys):
    itm_nc.debug = False
    itm_nc.onecmd_plus_hooks('set debug = "shouldbeboolean"')
    _, err = capsys.readouterr()
    # it would be nice if we could check what the error message is, but
    # it's generated by CMD, so we don't get to control when it changes
    assert err
    assert itm_nc.exit_code == itm_nc.EXIT_ERROR


def test_set_quiet_to_string_debug(itm_nc, capsys):
    itm_nc.debug = True
    itm_nc.onecmd_plus_hooks('set debug = "shouldbeboolean"')
    _, err = capsys.readouterr()
    # it would be nice if we could check what the error message is, but
    # it's generated by CMD, so we don't get to control when it changes
    assert err
    assert itm_nc.exit_code == itm_nc.EXIT_ERROR


def test_set_float_valid(itm_nc):
    itm_nc.timeout = 10.0
    itm_nc.onecmd_plus_hooks("set timeout = 5.5")
    assert itm_nc.timeout == 5.5
    assert itm_nc.exit_code == itm_nc.EXIT_SUCCESS


def test_set_float_invalid(itm_nc):
    itm_nc.timeout = 10.0
    itm_nc.onecmd_plus_hooks("set timeout = joe")
    assert itm_nc.timeout == 10.0
    assert itm_nc.exit_code == itm_nc.EXIT_ERROR


def test_set_float_invalid_debug(itm_nc):
    itm_nc.timeout = 10.0
    itm_nc.onecmd_plus_hooks("set timeout = joe")
    assert itm_nc.timeout == 10.0
    assert itm_nc.exit_code == itm_nc.EXIT_ERROR


def test_set_boolean_true(itm_nc):
    itm_nc.echo = False
    itm_nc.onecmd_plus_hooks("set echo = true")
    assert itm_nc.echo is True
    assert itm_nc.exit_code == itm_nc.EXIT_SUCCESS


def test_set_boolean_false(itm_nc):
    itm_nc.echo = True
    itm_nc.onecmd_plus_hooks("set echo = false")
    assert itm_nc.echo is False
    assert itm_nc.exit_code == itm_nc.EXIT_SUCCESS


def test_set_boolean_invalid(itm_nc):
    itm_nc.echo = False
    itm_nc.onecmd_plus_hooks("set echo = notaboolean")
    assert itm_nc.echo is False
    assert itm_nc.exit_code == itm_nc.EXIT_ERROR


def test_set_boolean_zero(itm_nc):
    itm_nc.echo = True
    itm_nc.onecmd_plus_hooks("set echo = 0")
    assert itm_nc.echo is False
    assert itm_nc.exit_code == itm_nc.EXIT_SUCCESS


def test_set_debug_invalid(itm_nc):
    itm_nc.echo = False
    itm_nc.onecmd_plus_hooks("set echo = notaboolean")
    assert itm_nc.echo is False
    assert itm_nc.exit_code == itm_nc.EXIT_ERROR


def test_set_unknown_setting(itm_nc, capsys):
    itm_nc.onecmd_plus_hooks("set fred = 'somevalue'")
    _, err = capsys.readouterr()
    assert "unknown setting" in err
    assert itm_nc.exit_code == itm_nc.EXIT_ERROR


def test_set_with_invalid_param(itm_nc):
    # this uuid won't be in itm.settables
    invalid_setting = str(uuid.uuid1())
    with pytest.raises(ValueError):
        # pylint: disable=protected-access
        itm_nc._change_setting(invalid_setting, "someval")


def test_timeout_property(itm_nc):
    timeout = 8.5
    # set this to a value that we know will cause it to change when we execute
    # the command
    itm_nc.timeout = 5
    assert itm_nc.tomcat.timeout == 5
    itm_nc.onecmd_plus_hooks(f"set timeout = {timeout}")
    assert itm_nc.exit_code == itm_nc.EXIT_SUCCESS
    assert itm_nc.timeout == timeout
    assert itm_nc.tomcat.timeout == timeout


SETTINGS_SUCCESSFUL = [
    ("set prompt = 'tm>'", "tm>"),
    ("set prompt = 'tm> '", "tm> "),
    ('set prompt = "t m>"', "t m>"),
    ('set prompt = "tm> "', "tm> "),
    ('set prompt = "tm> "   # some comment here', "tm> "),
    ('set prompt = "t\'m> "', "t'm> "),
    # single quote embedded in triple quotes
    ('set prompt = """h' + "'" + 'i"""', "h'i"),
]


@pytest.mark.parametrize("arg, value", SETTINGS_SUCCESSFUL)
def test_do_set_success(itm_nc, arg, value):
    itm_nc.onecmd_plus_hooks(arg)
    assert itm_nc.prompt == value
    assert itm_nc.exit_code == itm_nc.EXIT_SUCCESS


SETTINGS_FAILURE = [
    "set thisisntaparam=somevalue",
    "set thisisntaparam",
]


@pytest.mark.parametrize("arg", SETTINGS_FAILURE)
def test_do_set_fail(itm_nc, arg):
    itm_nc.onecmd_plus_hooks(arg)
    assert itm_nc.exit_code == itm_nc.EXIT_ERROR


PREFIXES = [
    ("--", "--"),
    ("*", "*"),
    (">>>", ">>>"),
    # with no prefix, we should see the connected message
    ("", "connect"),
]


@pytest.mark.parametrize("prefix, expected", PREFIXES)
def test_status_prefix(tomcat_manager_server, itm_nc, prefix, expected, capsys):
    # since we are testing the output of the connect command
    # use itm_nc instead of itm fixture
    itm_nc.status_prefix = prefix
    itm_nc.quiet = False
    itm_nc.onecmd_plus_hooks(tomcat_manager_server.connect_command)
    _, err = capsys.readouterr()
    assert err.startswith(expected)
    assert itm_nc.exit_code == itm_nc.EXIT_SUCCESS


def test_status_animation(itm_nc):
    itm_nc.onecmd_plus_hooks("set status_animation = 'dots'")
    assert itm_nc.status_animation == "dots"
    assert itm_nc.exit_code == itm_nc.EXIT_SUCCESS
    # do another one just incase the default ever got set to dots
    itm_nc.onecmd_plus_hooks("set status_animation = 'line'")
    assert itm_nc.status_animation == "line"
    assert itm_nc.exit_code == itm_nc.EXIT_SUCCESS


def test_status_animation_invalid(itm_nc, capsys):
    itm_nc.onecmd_plus_hooks("set status_animation = 'invalid'")
    _, err = capsys.readouterr()
    assert "invalid" in err
    assert itm_nc.exit_code == itm_nc.EXIT_ERROR


def test_status_animation_none(itm_nc):
    itm_nc.onecmd_plus_hooks("set status_animation = ''")
    assert itm_nc.status_animation == ""
    assert itm_nc.exit_code == itm_nc.EXIT_SUCCESS


###
#
# test theme setting, loading, and commands
#
###
def test_theme_default_none(itm_nc):
    assert itm_nc.theme == ""


def test_theme_use_embedded(itm_nc, tmp_path, mocker):
    theme = "default-dark"
    # patch the empty temporary directory into user_theme_dir
    # to make sure we are loading the built-in theme
    mocker.patch(
        "tomcatmanager.InteractiveTomcatManager.user_theme_dir",
        new_callable=mock.PropertyMock,
        return_value=tmp_path,
    )
    assert not itm_nc.theme
    itm_nc.onecmd_plus_hooks(f"set theme = '{theme}'")
    assert itm_nc.theme == theme


def test_theme_invalid(itm_nc, capsys):
    theme = str(uuid.uuid1())
    assert not itm_nc.theme
    itm_nc.onecmd_plus_hooks(f"set theme = '{theme}'")
    out, err = capsys.readouterr()
    assert not itm_nc.theme
    assert err
    assert not out


def test_resolve_theme_builtin(itm_nc, tmp_path, mocker):
    theme_name = "default-dark"
    # patch the empty temporary directory into user_theme_dir
    # this avoids the test failing if the user running the test
    # happens to have cloned one of the built-in themes
    mocker.patch(
        "tomcatmanager.InteractiveTomcatManager.user_theme_dir",
        new_callable=mock.PropertyMock,
        return_value=tmp_path,
    )
    location, path = itm_nc._resolve_theme(theme_name)
    assert location == tm.interactive_tomcat_manager.ThemeLocation.BUILTIN
    assert path
    assert str(importlib_resources.files("tomcatmanager.themes")) in str(path)
    assert theme_name in str(path)


def test_resolve_theme_invalid_name(itm_nc):
    # shouldn't find this random uuid as a theme
    theme = str(uuid.uuid1())
    location, path = itm_nc._resolve_theme(theme)
    assert not location
    assert not path


def test_resolve_theme_user(itm_nc, tmp_path, mocker, capsys):
    theme = str(uuid.uuid1())
    # get a temporary directory
    themefile = tmp_path / f"{theme}.toml"
    with open(themefile, "w", encoding="utf-8") as file_var:
        file_var.write("tm.error = 'red'\n")
    # patch the temporary directory into user_theme_dir
    mocker.patch(
        "tomcatmanager.InteractiveTomcatManager.user_theme_dir",
        new_callable=mock.PropertyMock,
        return_value=tmp_path,
    )
    # now that we are all set up, go try and load the theme
    itm_nc.onecmd_plus_hooks(f"set theme = '{theme}'")
    out, _ = capsys.readouterr()
    assert not out
    assert itm_nc.theme == theme


def test_apply_theme_file_parse_error(itm_nc, tmp_path, mocker, capsys):
    theme = "someusertheme"
    # get a temporary directory
    themefile = tmp_path / f"{theme}.toml"
    with open(themefile, "w", encoding="utf-8") as file_var:
        file_var.write("tm.error = 'red\n")
    # patch the temporary directory into user_theme_dir
    mocker.patch(
        "tomcatmanager.InteractiveTomcatManager.user_theme_dir",
        new_callable=mock.PropertyMock,
        return_value=tmp_path,
    )
    # now that we are all set up, go try and load the theme
    itm_nc.onecmd_plus_hooks(f"set theme = '{theme}'")
    out, err = capsys.readouterr()
    assert err
    assert not out
    assert not itm_nc.theme
    assert itm_nc.theme == ""


def test_apply_theme_permission_error(itm_nc, tmp_path, mocker, capsys):
    theme = "someusertheme"
    # get a temporary directory
    themefile = tmp_path / f"{theme}.toml"
    with open(themefile, "w", encoding="utf-8") as file_var:
        file_var.write("tm.error = 'red'\n")
    # patch the temporary directory into user_theme_dir
    mocker.patch(
        "tomcatmanager.InteractiveTomcatManager.user_theme_dir",
        new_callable=mock.PropertyMock,
        return_value=tmp_path,
    )
    # patch open to throw a permission error
    with mock.patch("builtins.open", mock.mock_open()) as mocked_open:
        mocked_open.side_effect = PermissionError()
        # now that we are all set up, go try and load the theme
        itm_nc.onecmd_plus_hooks(f"set theme = '{theme}'")
        out, err = capsys.readouterr()
        assert err
        assert not out
        assert not itm_nc.theme


def test_apply_theme_invalid_theme_color(itm_nc, tmp_path, mocker, capsys):
    theme = "someusertheme"
    # get a temporary directory
    themefile = tmp_path / f"{theme}.toml"
    with open(themefile, "w", encoding="utf-8") as file_var:
        file_var.write("tm.error = 'dodget_blue2'\n")
    # patch the temporary directory into user_theme_dir
    mocker.patch(
        "tomcatmanager.InteractiveTomcatManager.user_theme_dir",
        new_callable=mock.PropertyMock,
        return_value=tmp_path,
    )
    # now that we are all set up, go try and load the theme
    itm_nc.onecmd_plus_hooks(f"set theme = '{theme}'")
    out, err = capsys.readouterr()
    assert err
    assert not out
    assert not itm_nc.theme
    assert itm_nc.theme == ""


def test_user_theme_dir(itm_nc):
    # there should be a theme dir...
    assert "themes" in str(itm_nc.user_theme_dir)
    # unless appdirs doesn't exist
    itm_nc.appdirs = None
    assert not itm_nc.user_theme_dir


def test_theme_dir(itm_nc, capsys):
    itm_nc.onecmd_plus_hooks("theme dir")
    out, err = capsys.readouterr()
    assert out.rstrip() == str(itm_nc.user_theme_dir)
    assert not err


<<<<<<< HEAD
def test_theme_edit_current_theme(itm_nc, tmp_path, mocker):
    # set an editor so we are sure cmd2 will try and call the editor
    itm_nc.editor = "fooedit"
    # point the user theme dir to our temporary directory
    theme_dir_mock = mocker.patch(
        "tomcatmanager.InteractiveTomcatManager.user_theme_dir",
        new_callable=mock.PropertyMock,
    )
    theme_dir_mock.return_value = tmp_path
    # prevent the system call
    mock_os_system = mocker.patch("os.system")
    itm_nc.onecmd_plus_hooks("theme clone default-dark")
    itm_nc.onecmd_plus_hooks("set theme='default-dark'")
    itm_nc.onecmd_plus_hooks("theme edit")
    # but let's check to make sure the editor was called
    assert mock_os_system.call_count == 1
    assert itm_nc.exit_code == itm_nc.EXIT_SUCCESS

def test_theme_edit_named_theme(itm_nc, tmp_path, mocker):
    # set an editor so we are sure cmd2 will try and call the editor
    itm_nc.editor = "fooedit"
    # point the user theme dir to our temporary directory
    theme_dir_mock = mocker.patch(
        "tomcatmanager.InteractiveTomcatManager.user_theme_dir",
        new_callable=mock.PropertyMock,
    )
    theme_dir_mock.return_value = tmp_path
    # prevent the system call
    mock_os_system = mocker.patch("os.system")
    itm_nc.onecmd_plus_hooks("theme clone default-light")
    itm_nc.onecmd_plus_hooks("theme edit default-light")
    # but let's check to make sure the editor was called
    assert mock_os_system.call_count == 1
    assert itm_nc.exit_code == itm_nc.EXIT_SUCCESS

def test_theme_edit_builtin(itm_nc, tmp_path, mocker, capsys):
    # set an editor so we are sure cmd2 will try and call the editor
    itm_nc.editor = "fooedit"
    # point the user theme dir to our temporary directory
    theme_dir_mock = mocker.patch(
        "tomcatmanager.InteractiveTomcatManager.user_theme_dir",
        new_callable=mock.PropertyMock,
    )
    theme_dir_mock.return_value = tmp_path
    # prevent the system call
    mock_os_system = mocker.patch("os.system")
    itm_nc.onecmd_plus_hooks("theme edit default-light")
    # but let's check to make sure the editor was not called
    assert mock_os_system.call_count == 0
    out, err = capsys.readouterr()
    assert itm_nc.exit_code == itm_nc.EXIT_ERROR
    assert "theme is not editable" in err
    assert not out

def test_theme_edit_unknown_theme(itm_nc, tmp_path, mocker, capsys):
    # set an editor so we are sure cmd2 will try and call the editor
    itm_nc.editor = "fooedit"
    # point the user theme dir to our temporary directory
    theme_dir_mock = mocker.patch(
        "tomcatmanager.InteractiveTomcatManager.user_theme_dir",
        new_callable=mock.PropertyMock,
    )
    theme_dir_mock.return_value = tmp_path
    # prevent the system call
    mock_os_system = mocker.patch("os.system")
    itm_nc.onecmd_plus_hooks("theme edit bogus")
    # but let's check to make sure the editor was not called
    assert mock_os_system.call_count == 0
    out, err = capsys.readouterr()
    assert itm_nc.exit_code == itm_nc.EXIT_ERROR
    assert "unknown theme" in err
    assert not out

def test_theme_edit_no_theme(itm_nc, tmp_path, mocker, capsys):
    # set an editor so we are sure cmd2 will try and call the editor
    itm_nc.editor = "fooedit"
    # point the user theme dir to our temporary directory
    theme_dir_mock = mocker.patch(
        "tomcatmanager.InteractiveTomcatManager.user_theme_dir",
        new_callable=mock.PropertyMock,
    )
    theme_dir_mock.return_value = tmp_path
    # prevent the system call
    mock_os_system = mocker.patch("os.system")
    itm_nc.onecmd_plus_hooks("theme edit")
    # but let's check to make sure the editor was not called
    assert mock_os_system.call_count == 0
    out, err = capsys.readouterr()
    assert itm_nc.exit_code == itm_nc.EXIT_ERROR
    assert "syntax error: no theme given" in err
    assert not out

def test_theme_edit_no_editor(itm_nc, capsys):
    # make sure we have no editor, which will trigger the desired error
    itm_nc.editor = ""
    itm_nc.onecmd_plus_hooks("theme edit")
    out, err = capsys.readouterr()
    assert itm_nc.exit_code == itm_nc.EXIT_ERROR
    assert "no editor:" in err
    assert not out


def test_theme_edit_error_applying(itm_nc, tmp_path, mocker):
    # if we edit the current theme, we have to reapply it after the editor
    # closes. Simulate an error in applying the theme (i.e. like one that would)
    # be generated if you had a toml syntax error
    # set an editor so we are sure cmd2 will try and call the editor
    itm_nc.editor = "fooedit"
    # point the user theme dir to our temporary directory
    theme_dir_mock = mocker.patch(
        "tomcatmanager.InteractiveTomcatManager.user_theme_dir",
        new_callable=mock.PropertyMock,
    )
    theme_dir_mock.return_value = tmp_path
    itm_nc.onecmd_plus_hooks("theme clone default-dark")
    itm_nc.onecmd_plus_hooks("set theme='default-dark'")
    # prevent the system call for the edit
    mock_os_system = mocker.patch("os.system")
    # and make sure we can't apply the theme
    apply_mock = mocker.patch("tomcatmanager.InteractiveTomcatManager._apply_theme")
    apply_mock.return_value = False
    itm_nc.onecmd_plus_hooks("theme edit")
    # but let's check to make sure the editor was called
    assert mock_os_system.call_count == 1
    # we don't check error messages, because those all get generated in _apply_theme
    # but we should have an error for our exit code
    assert itm_nc.exit_code == itm_nc.EXIT_ERROR
=======
def test_theme_list(itm_nc, capsys):
    # turn off the status output
    itm_nc.quiet=True
    itm_nc.onecmd_plus_hooks("theme list")
    out, err = capsys.readouterr()
    assert not err
>>>>>>> 360f2013


###
#
# miscellaneous commands
#
###
def test_exit(itm_nc):
    itm_nc.onecmd_plus_hooks("exit")
    assert itm_nc.exit_code == itm_nc.EXIT_SUCCESS


def test_quit(itm_nc):
    itm_nc.onecmd_plus_hooks("quit")
    assert itm_nc.exit_code == itm_nc.EXIT_SUCCESS


def test_exit_code(itm_nc, capsys):
    itm_nc.onecmd_plus_hooks("version")
    out, _ = capsys.readouterr()
    itm_nc.onecmd_plus_hooks("exit_code")
    out, _ = capsys.readouterr()
    assert itm_nc.exit_code == itm_nc.EXIT_SUCCESS
    assert out == f"{itm_nc.EXIT_SUCCESS}\n"


def test_version(itm_nc, capsys):
    itm_nc.onecmd_plus_hooks("version")
    out, _ = capsys.readouterr()
    assert itm_nc.exit_code == itm_nc.EXIT_SUCCESS
    assert tm.__version__ in out


def test_default(itm_nc, capsys):
    cmdline = "notacommand"
    itm_nc.onecmd_plus_hooks(cmdline)
    out, err = capsys.readouterr()
    assert itm_nc.exit_code == itm_nc.EXIT_COMMAND_NOT_FOUND
    assert not out
    assert err == f"unknown command: {cmdline}\n"


def test_license(itm_nc, capsys):
    itm_nc.onecmd_plus_hooks("license")
    out, _ = capsys.readouterr()
    expected = textwrap.dedent(
        """\
        Copyright 2007 Jared Crapo

        Permission is hereby granted, free of charge, to any person obtaining a
        copy of this software and associated documentation files (the "Software"),
        to deal in the Software without restriction, including without limitation
        the rights to use, copy, modify, merge, publish, distribute, sublicense,
        and/or sell copies of the Software, and to permit persons to whom the
        Software is furnished to do so, subject to the following conditions:

        The above copyright notice and this permission notice shall be included in
        all copies or substantial portions of the Software.

        THE SOFTWARE IS PROVIDED "AS IS", WITHOUT WARRANTY OF ANY KIND, EXPRESS OR
        IMPLIED, INCLUDING BUT NOT LIMITED TO THE WARRANTIES OF MERCHANTABILITY,
        FITNESS FOR A PARTICULAR PURPOSE AND NONINFRINGEMENT. IN NO EVENT SHALL THE
        AUTHORS OR COPYRIGHT HOLDERS BE LIABLE FOR ANY CLAIM, DAMAGES OR OTHER
        LIABILITY, WHETHER IN AN ACTION OF CONTRACT, TORT OR OTHERWISE, ARISING
        FROM, OUT OF OR IN CONNECTION WITH THE SOFTWARE OR THE USE OR OTHER
        DEALINGS IN THE SOFTWARE.

        """
    )
    assert out == expected


###
#
# other tests
#
###
def test_thrown_exception(itm, mocker, capsys):
    itm.exit_code = itm.EXIT_SUCCESS
    raise_mock = mocker.patch(
        "tomcatmanager.models.TomcatManagerResponse.raise_for_status"
    )
    raise_mock.side_effect = tm.TomcatError()
    itm.onecmd_plus_hooks("serverinfo")
    _, err = capsys.readouterr()
    assert itm.exit_code == itm.EXIT_ERROR
    assert err<|MERGE_RESOLUTION|>--- conflicted
+++ resolved
@@ -1125,7 +1125,14 @@
     assert not err
 
 
-<<<<<<< HEAD
+def test_theme_list(itm_nc, capsys):
+    # turn off the status output
+    itm_nc.quiet=True
+    itm_nc.onecmd_plus_hooks("theme list")
+    out, err = capsys.readouterr()
+    assert not err
+
+
 def test_theme_edit_current_theme(itm_nc, tmp_path, mocker):
     # set an editor so we are sure cmd2 will try and call the editor
     itm_nc.editor = "fooedit"
@@ -1253,14 +1260,6 @@
     # we don't check error messages, because those all get generated in _apply_theme
     # but we should have an error for our exit code
     assert itm_nc.exit_code == itm_nc.EXIT_ERROR
-=======
-def test_theme_list(itm_nc, capsys):
-    # turn off the status output
-    itm_nc.quiet=True
-    itm_nc.onecmd_plus_hooks("theme list")
-    out, err = capsys.readouterr()
-    assert not err
->>>>>>> 360f2013
 
 
 ###
